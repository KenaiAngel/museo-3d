@import "tailwindcss";
@import "tw-animate-css";

@custom-variant dark (&:is(.dark *));

@theme inline {
  --color-background: var(--background);
  --color-foreground: var(--foreground);
  --font-sans: var(--font-geist-sans);
  --font-mono: var(--font-geist-mono);
  --color-sidebar-ring: var(--sidebar-ring);
  --color-sidebar-border: var(--sidebar-border);
  --color-sidebar-accent-foreground: var(--sidebar-accent-foreground);
  --color-sidebar-accent: var(--sidebar-accent);
  --color-sidebar-primary-foreground: var(--sidebar-primary-foreground);
  --color-sidebar-primary: var(--sidebar-primary);
  --color-sidebar-foreground: var(--sidebar-foreground);
  --color-sidebar: var(--sidebar);
  --color-chart-5: var(--chart-5);
  --color-chart-4: var(--chart-4);
  --color-chart-3: var(--chart-3);
  --color-chart-2: var(--chart-2);
  --color-chart-1: var(--chart-1);
  --color-ring: var(--ring);
  --color-input: var(--input);
  --color-border: var(--border);
  --color-destructive: var(--destructive);
  --color-accent-foreground: var(--accent-foreground);
  --color-accent: var(--accent);
  --color-muted-foreground: var(--muted-foreground);
  --color-muted: var(--muted);
  --color-secondary-foreground: var(--secondary-foreground);
  --color-secondary: var(--secondary);
  --color-primary-foreground: var(--primary-foreground);
  --color-primary: var(--primary);
  --color-popover-foreground: var(--popover-foreground);
  --color-popover: var(--popover);
  --color-card-foreground: var(--card-foreground);
  --color-card: var(--card);
  --radius-sm: calc(var(--radius) - 4px);
  --radius-md: calc(var(--radius) - 2px);
  --radius-lg: var(--radius);
  --radius-xl: calc(var(--radius) + 4px);
}

:root {
  --radius: 0.625rem;
  --card: oklch(1 0 0);
  --card-foreground: oklch(0.13 0.028 261.692);
  --popover: oklch(1 0 0);
  --popover-foreground: oklch(0.13 0.028 261.692);
  --primary: oklch(0.21 0.034 264.665);
  --primary-foreground: oklch(0.985 0.002 247.839);
  --secondary: oklch(0.967 0.003 264.542);
  --secondary-foreground: oklch(0.21 0.034 264.665);
  --muted: oklch(0.967 0.003 264.542);
  --muted-foreground: oklch(0.551 0.027 264.364);
  --accent: oklch(0.967 0.003 264.542);
  --accent-foreground: oklch(0.21 0.034 264.665);
  --destructive: oklch(0.577 0.245 27.325);
  --border: oklch(0.928 0.006 264.531);
  --input: oklch(0.928 0.006 264.531);
  --ring: oklch(0.707 0.022 261.325);
  --chart-1: oklch(0.646 0.222 41.116);
  --chart-2: oklch(0.6 0.118 184.704);
  --chart-3: oklch(0.398 0.07 227.392);
  --chart-4: oklch(0.828 0.189 84.429);
  --chart-5: oklch(0.769 0.188 70.08);
  --sidebar: oklch(0.985 0.002 247.839);
  --sidebar-foreground: oklch(0.13 0.028 261.692);
  --sidebar-primary: oklch(0.21 0.034 264.665);
  --sidebar-primary-foreground: oklch(0.985 0.002 247.839);
  --sidebar-accent: oklch(0.967 0.003 264.542);
  --sidebar-accent-foreground: oklch(0.21 0.034 264.665);
  --sidebar-border: oklch(0.928 0.006 264.531);
  --sidebar-ring: oklch(0.707 0.022 261.325);
  --background: oklch(1 0 0);
  --foreground: oklch(0.13 0.028 261.692);
}

.dark {
  --background: oklch(0.13 0.028 261.692);
  --foreground: oklch(0.985 0.002 247.839);
  --card: oklch(0.21 0.034 264.665);
  --card-foreground: oklch(0.985 0.002 247.839);
  --popover: oklch(0.21 0.034 264.665);
  --popover-foreground: oklch(0.985 0.002 247.839);
  --primary: oklch(0.928 0.006 264.531);
  --primary-foreground: oklch(0.21 0.034 264.665);
  --secondary: oklch(0.278 0.033 256.848);
  --secondary-foreground: oklch(0.985 0.002 247.839);
  --muted: oklch(0.278 0.033 256.848);
  --muted-foreground: oklch(0.707 0.022 261.325);
  --accent: oklch(0.278 0.033 256.848);
  --accent-foreground: oklch(0.985 0.002 247.839);
  --destructive: oklch(0.704 0.191 22.216);
  --border: oklch(1 0 0 / 10%);
  --input: oklch(1 0 0 / 15%);
  --ring: oklch(0.551 0.027 264.364);
  --chart-1: oklch(0.488 0.243 264.376);
  --chart-2: oklch(0.696 0.17 162.48);
  --chart-3: oklch(0.769 0.188 70.08);
  --chart-4: oklch(0.627 0.265 303.9);
  --chart-5: oklch(0.645 0.246 16.439);
  --sidebar: oklch(0.21 0.034 264.665);
  --sidebar-foreground: oklch(0.985 0.002 247.839);
  --sidebar-primary: oklch(0.488 0.243 264.376);
  --sidebar-primary-foreground: oklch(0.985 0.002 247.839);
  --sidebar-accent: oklch(0.278 0.033 256.848);
  --sidebar-accent-foreground: oklch(0.985 0.002 247.839);
  --sidebar-border: oklch(1 0 0 / 10%);
  --sidebar-ring: oklch(0.551 0.027 264.364);
}

@layer base {
  * {
    @apply border-border outline-ring/50;
  }
  body {
    @apply bg-background text-foreground;
  }
}

.clip-poly-right {
  clip-path: polygon(0% 0%, 75% 0%, 100% 50%, 75% 100%, 0% 100%);
}
.clip-poly-left {
  clip-path: polygon(25% 0%, 100% 0%, 100% 100%, 25% 100%, 0% 50%);
}

<<<<<<< HEAD
/* Utilidades adicionales para el museo */
.line-clamp-2 {
  display: -webkit-box;
  -webkit-line-clamp: 2;
  -webkit-box-orient: vertical;
  overflow: hidden;
}

.line-clamp-3 {
  display: -webkit-box;
  -webkit-line-clamp: 3;
  -webkit-box-orient: vertical;
  overflow: hidden;
}

/* Animaciones suaves para filtros */
.filter-transition {
  transition: all 0.3s cubic-bezier(0.4, 0, 0.2, 1);
}

/* Estilos para botones de filtro activos */
.filter-active {
  background-color: #3b82f6;
  color: white;
  box-shadow: 0 4px 14px 0 rgba(59, 130, 246, 0.39);
}

/* Hover effects mejorados para cards de colección */
.collection-card:hover {
  transform: translateY(-2px);
  box-shadow: 0 10px 25px rgba(0, 0, 0, 0.1);
}

/* Estilos específicos para la página de perfil elegante */
.profile-header {
  background: linear-gradient(135deg, #1e293b 0%, #334155 25%, #475569 50%, #64748b 75%, #94a3b8 100%);
}

.glass-card {
  background: rgba(255, 255, 255, 0.7);
  backdrop-filter: blur(10px);
  border: 1px solid rgba(255, 255, 255, 0.5);
}

.collection-card-elegant {
  background: rgba(255, 255, 255, 0.8);
  backdrop-filter: blur(10px);
  border: 1px solid rgba(255, 255, 255, 0.5);
  transition: all 0.5s cubic-bezier(0.4, 0, 0.2, 1);
}

.collection-card-elegant:hover {
  transform: translateY(-8px);
  box-shadow: 0 25px 50px rgba(0, 0, 0, 0.15);
  background: rgba(255, 255, 255, 0.9);
}

.stats-card {
  backdrop-filter: blur(10px);
  border: 1px solid rgba(255, 255, 255, 0.3);
  transition: all 0.3s ease;
}

.stats-card:hover {
  transform: translateY(-2px);
  box-shadow: 0 10px 25px rgba(0, 0, 0, 0.1);
}

/* Gradientes específicos para las estadísticas */
.stats-blue {
  background: linear-gradient(135deg, #dbeafe 0%, #bfdbfe 100%);
  border-color: rgba(59, 130, 246, 0.3);
}

.stats-purple {
  background: linear-gradient(135deg, #f3e8ff 0%, #e9d5ff 100%);
  border-color: rgba(147, 51, 234, 0.3);
}

.stats-green {
  background: linear-gradient(135deg, #d1fae5 0%, #a7f3d0 100%);
  border-color: rgba(34, 197, 94, 0.3);
}

.stats-amber {
  background: linear-gradient(135deg, #fef3c7 0%, #fde68a 100%);
  border-color: rgba(245, 158, 11, 0.3);
}

/* Animaciones para botones elegantes */
.elegant-button {
  position: relative;
  overflow: hidden;
  transition: all 0.3s cubic-bezier(0.4, 0, 0.2, 1);
}

.elegant-button:hover {
  transform: translateY(-2px);
  box-shadow: 0 10px 25px rgba(0, 0, 0, 0.2);
}

.elegant-button::before {
  content: '';
  position: absolute;
  top: 0;
  left: -100%;
  width: 100%;
  height: 100%;
  background: linear-gradient(90deg, transparent, rgba(255,255,255,0.2), transparent);
  transition: left 0.5s;
}

.elegant-button:hover::before {
  left: 100%;
}

/* Efectos de glassmorphism mejorados */
.glass-filter {
  background: rgba(255, 255, 255, 0.5);
  backdrop-filter: blur(15px);
  border: 1px solid rgba(255, 255, 255, 0.2);
  box-shadow: 0 8px 32px rgba(0, 0, 0, 0.1);
}

/* Líneas de separación elegantes */
.elegant-divider {
  background: linear-gradient(90deg, transparent, rgba(156, 163, 175, 0.3), transparent);
  height: 1px;
  margin: 2rem 0;
}

/* Overlay para imágenes */
.image-overlay {
  background: linear-gradient(135deg, rgba(0,0,0,0.1) 0%, rgba(0,0,0,0.3) 100%);
}

/* Estilos adicionales para el diseño elegante del perfil */
.bg-gradient-radial {
  background: radial-gradient(circle, var(--tw-gradient-stops));
}

/* Glassmorphism mejorado */
.backdrop-blur-sm {
  backdrop-filter: blur(4px);
  -webkit-backdrop-filter: blur(4px);
}

/* Transiciones suaves para hover effects */
.transition-all {
  transition: all 0.3s cubic-bezier(0.4, 0, 0.2, 1);
}

/* Sombras elegantes */
.shadow-xl {
  box-shadow: 0 20px 25px -5px rgba(0, 0, 0, 0.1), 0 10px 10px -5px rgba(0, 0, 0, 0.04);
}

.shadow-2xl {
  box-shadow: 0 25px 50px -12px rgba(0, 0, 0, 0.25);
}

/* Line clamp utility */
.line-clamp-2 {
  display: -webkit-box;
  -webkit-line-clamp: 2;
  line-clamp: 2;
  -webkit-box-orient: vertical;
  overflow: hidden;
}

/* Colores sobrios para botones */
.bg-slate-500:hover {
  background-color: rgb(100 116 139);
}

.bg-slate-600:hover {
  background-color: rgb(71 85 105);
}

.bg-gray-500:hover {
  background-color: rgb(107 114 128);
}

.bg-stone-500:hover {
  background-color: rgb(120 113 108);
}

/* Efectos de blur y gradientes suaves */
.blur-3xl {
  filter: blur(64px);
}

/* Estilos para el fondo con gradiente elegante */
.bg-gradient-to-br {
  background-image: linear-gradient(to bottom right, var(--tw-gradient-stops));
}

.from-slate-50 {
  --tw-gradient-from: #f8fafc;
  --tw-gradient-stops: var(--tw-gradient-from), var(--tw-gradient-to, rgba(248, 250, 252, 0));
}

.via-gray-100 {
  --tw-gradient-via: #f3f4f6;
  --tw-gradient-stops: var(--tw-gradient-from), var(--tw-gradient-via), var(--tw-gradient-to, rgba(243, 244, 246, 0));
}

.to-stone-100 {
  --tw-gradient-to: #f5f5f4;
=======
.safe-pad-left  { padding-left:  clamp(2rem, 7vw, 6rem); }
.safe-pad-right { padding-right: clamp(2rem, 7vw, 6rem); }

@keyframes borderPulse {
  0%   { background-position: 0% 50%; }
  50%  { background-position: 100% 50%; }
  100% { background-position: 0% 50%; }
}

.animate-borderPulse {
  background-size: 200% 200%;
  animation: borderPulse 3s ease-in-out infinite;
>>>>>>> 1be4d60f
}<|MERGE_RESOLUTION|>--- conflicted
+++ resolved
@@ -128,7 +128,19 @@
   clip-path: polygon(25% 0%, 100% 0%, 100% 100%, 25% 100%, 0% 50%);
 }
 
-<<<<<<< HEAD
+.safe-pad-left  { padding-left:  clamp(2rem, 7vw, 6rem); }
+.safe-pad-right { padding-right: clamp(2rem, 7vw, 6rem); }
+
+@keyframes borderPulse {
+  0%   { background-position: 0% 50%; }
+  50%  { background-position: 100% 50%; }
+  100% { background-position: 0% 50%; }
+}
+
+.animate-borderPulse {
+  background-size: 200% 200%;
+  animation: borderPulse 3s ease-in-out infinite;
+}
 /* Utilidades adicionales para el museo */
 .line-clamp-2 {
   display: -webkit-box;
@@ -338,18 +350,4 @@
 
 .to-stone-100 {
   --tw-gradient-to: #f5f5f4;
-=======
-.safe-pad-left  { padding-left:  clamp(2rem, 7vw, 6rem); }
-.safe-pad-right { padding-right: clamp(2rem, 7vw, 6rem); }
-
-@keyframes borderPulse {
-  0%   { background-position: 0% 50%; }
-  50%  { background-position: 100% 50%; }
-  100% { background-position: 0% 50%; }
-}
-
-.animate-borderPulse {
-  background-size: 200% 200%;
-  animation: borderPulse 3s ease-in-out infinite;
->>>>>>> 1be4d60f
 }