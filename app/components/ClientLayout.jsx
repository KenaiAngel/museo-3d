--- conflicted
+++ resolved
@@ -7,7 +7,6 @@
 
 import { ThemeProvider } from "./ui/theme-provider"
 
-<<<<<<< HEAD
 const FRASES_MURALISTAS = [
   "Pinto lo que veo, lo que pienso y lo que siento. - Diego Rivera",
   "El arte debe servir como arma en la lucha por la liberación. - Diego Rivera",
@@ -68,7 +67,7 @@
   "Mi pincel danza al ritmo de mis emociones. - Anónimo",
   "El arte verdadero no imita, crea. - Anónimo",
   "La imaginación es más importante que el conocimiento. - Albert Einstein"
-=======
+];
 const FRASES_68 = [
     "El arte limpia del alma el polvo de la vida.",
     "El arte es la mentira que nos permite ver la verdad.",
@@ -80,7 +79,6 @@
     "Crear es resistir.",
     "El arte vive cuando provoca.",
     "El arte transforma el dolor en belleza."
->>>>>>> 88cf7ffa
 ];
 
 export default function ClientLayout({ children }) {
